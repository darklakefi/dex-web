import { type VariantProps, cva } from "class-variance-authority";
import type { ElementType } from "react";

export enum TextVariantEnum {
  Heading = "heading",
  Heading1 = "heading1",
  Body = "body",
  Body1 = "body1",
  Body2 = "body2",
  Link = "link",
}

const textVariants = cva("font-normal", {
  variants: {
    variant: {
<<<<<<< HEAD
      heading: "text-3xl text-green-200 leading-3xl tracking-normal",
      heading1: "text-3xl text-green-300 leading-3xl tracking-normal",
      body: "text-3xl text-green-200 leading-3xl tracking-normal",
      body1: "text-3xl text-green-300 leading-4xl tracking-wider",
      body2: "text-green-300 text-lg leading-xl tracking-wide",
      link: "text-green-300 text-lg leading-xl tracking-wide underline",
=======
      heading: "font-display text-3xl leading-3xl tracking-normal",
      heading1: "font-display text-3xl leading-3xl tracking-normal",
      body: "font-display text-3xl leading-3xl tracking-normal",
      body1: "font-sans text-3xl leading-4xl tracking-wider",
      body2: "font-sans text-lg leading-xl tracking-wide",
      link: "font-sans text-lg leading-xl tracking-wide underline",
    },
  },
});

const textColorVariants = cva("", {
  variants: {
    variant: {
      heading: "text-green-20",
      heading1: "text-green-30",
      body: "text-green-20",
      body1: "text-green-30",
      body2: "text-green-30",
      link: "text-green-30",
>>>>>>> 10c4ab49
    },
  },
});

type TextPropsVariantProps = VariantProps<typeof textVariants>;
interface TextProps extends TextPropsVariantProps {
  children: React.ReactNode;
  color?: string;
}

const variantMap: { [key: string]: ElementType } = {
  [TextVariantEnum.Heading]: "h1",
  [TextVariantEnum.Heading1]: "h1",
  [TextVariantEnum.Body]: "p",
  [TextVariantEnum.Body1]: "p",
  [TextVariantEnum.Body2]: "p",
  [TextVariantEnum.Link]: "div",
};

type VariantTextProps = Omit<TextProps, "variant">;

export const Text: React.FC<TextProps> & {
  Heading: React.FC<VariantTextProps>;
  Heading1: React.FC<VariantTextProps>;
  Body: React.FC<VariantTextProps>;
  Body1: React.FC<VariantTextProps>;
  Body2: React.FC<VariantTextProps>;
  Link: React.FC<VariantTextProps>;
} = ({ children, variant, color, ...props }) => {
  const Component = variantMap[variant || TextVariantEnum.Body] as ElementType;
  const baseClasses = textVariants({ variant });
  const className = color
    ? `${baseClasses} ${color}`
    : `${baseClasses} ${textColorVariants({ variant })}`;

  return (
    <Component className={className} {...props}>
      {children}
    </Component>
  );
};

Text.Heading = (props) => {
  return <Text variant={TextVariantEnum.Heading} {...props} />;
};

Text.Heading1 = (props) => {
  return <Text variant={TextVariantEnum.Heading1} {...props} />;
};

Text.Body = (props) => {
  return <Text variant={TextVariantEnum.Body} {...props} />;
};

Text.Body1 = (props) => {
  return <Text variant={TextVariantEnum.Body1} {...props} />;
};

Text.Body2 = (props) => {
  return <Text variant={TextVariantEnum.Body2} {...props} />;
};

Text.Link = (props) => {
  return <Text variant={TextVariantEnum.Link} {...props} />;
};

export default Text;<|MERGE_RESOLUTION|>--- conflicted
+++ resolved
@@ -13,14 +13,7 @@
 const textVariants = cva("font-normal", {
   variants: {
     variant: {
-<<<<<<< HEAD
-      heading: "text-3xl text-green-200 leading-3xl tracking-normal",
-      heading1: "text-3xl text-green-300 leading-3xl tracking-normal",
-      body: "text-3xl text-green-200 leading-3xl tracking-normal",
-      body1: "text-3xl text-green-300 leading-4xl tracking-wider",
-      body2: "text-green-300 text-lg leading-xl tracking-wide",
-      link: "text-green-300 text-lg leading-xl tracking-wide underline",
-=======
+
       heading: "font-display text-3xl leading-3xl tracking-normal",
       heading1: "font-display text-3xl leading-3xl tracking-normal",
       body: "font-display text-3xl leading-3xl tracking-normal",
@@ -36,11 +29,10 @@
     variant: {
       heading: "text-green-20",
       heading1: "text-green-30",
-      body: "text-green-20",
-      body1: "text-green-30",
+      body: "text-green-200",
+      body1: "text-green-300",
       body2: "text-green-30",
-      link: "text-green-30",
->>>>>>> 10c4ab49
+      link: "text-green-300",
     },
   },
 });
