--- conflicted
+++ resolved
@@ -1,14 +1,11 @@
 "use client";
 
 import { client, tanstackClient } from "@dex-web/orpc";
-<<<<<<< HEAD
 import type {
   AddLiquidityTxInput,
   CreatePoolTxInput,
 } from "@dex-web/orpc/schemas";
-=======
-import type { AddLiquidityTxInput } from "@dex-web/orpc/schemas";
->>>>>>> 76a9cbde
+
 import { Box, Button, Icon, Text } from "@dex-web/ui";
 import { convertToDecimal } from "@dex-web/utils";
 import { useWallet } from "@solana/wallet-adapter-react";
@@ -778,7 +775,6 @@
       ? [tokenADetails, tokenBDetails]
       : [tokenBDetails, tokenADetails];
   return (
-<<<<<<< HEAD
     <section className="flex w-full max-w-xl items-start gap-1">
       <div className="size-9" />
       <Box padding="lg">
@@ -792,46 +788,6 @@
                 Token
               </Text.Body2>
               <SelectTokenButton returnUrl="liquidity" type="sell" />
-=======
-    <div className="w-full">
-      <div className="mb-4 flex items-center justify-between md:hidden">
-        <Text.Heading className="text-green-200">Liquidity</Text.Heading>
-      </div>
-
-      <section className="flex gap-1">
-        <div className="hidden size-9 md:block" />
-        <Box className="bg-transparent md:bg-green-700 md:p-6" padding="none">
-          <div className="flex flex-col gap-4">
-            <Box className="flex-row border border-green-400 bg-green-600 pt-3 pb-3 hover:border-green-300">
-              <div>
-                <Text.Body2
-                  as="label"
-                  className="mb-3 block text-green-300 uppercase"
-                >
-                  Token
-                </Text.Body2>
-                <SelectTokenButton returnUrl="liquidity" type="sell" />
-              </div>
-              <form.Field name="tokenBAmount">
-                {(field) => (
-                  <FormFieldset
-                    name={field.name}
-                    onBlur={field.handleBlur}
-                    onChange={(e: React.ChangeEvent<HTMLInputElement>) => {
-                      handleAmountChange(e, "sell");
-                      field.handleChange(e.target.value);
-                    }}
-                    tokenAccount={sellTokenAccount?.tokenAccounts[0]}
-                    value={field.state.value}
-                  />
-                )}
-              </form.Field>
-            </Box>
-            <div className="flex items-center justify-center">
-              <div className="inline-flex items-center justify-center border border-green-600 bg-green-800 p-1 text-green-300">
-                <Icon className="size-5" name="plus" />
-              </div>
->>>>>>> 76a9cbde
             </div>
             <Box className="flex-row border border-green-400 bg-green-600 pt-3 pb-3 hover:border-green-300">
               <div>
@@ -884,7 +840,6 @@
                   Add Liquidity
                 </Button>
               )}
-<<<<<<< HEAD
             </form.Field>
           </Box>
 
@@ -1010,9 +965,7 @@
                 {getButtonMessage()}
               </Button>
             )}
-=======
-            </div>
->>>>>>> 76a9cbde
+
           </div>
           {poolDetails &&
             form.state.values.tokenBAmount !== "0" &&
@@ -1061,7 +1014,6 @@
                   </Text.Body3>
                 </div>
 
-<<<<<<< HEAD
               <div className="flex items-center justify-between">
                 <Text.Body3 className="text-green-300">Pool Share</Text.Body3>
                 <Text.Body3 className="text-white">
@@ -1151,56 +1103,6 @@
         />
       </div>
     </section>
-=======
-                {/* Pool Share */}
-                <div className="flex items-center justify-between">
-                  <Text.Body3 className="text-green-300">Pool Share</Text.Body3>
-                  <Text.Body3 className="text-white">
-                    ~0.01%{" "}
-                    {/* This would be calculated based on total pool liquidity */}
-                  </Text.Body3>
-                </div>
-
-                {/* Estimated Fees */}
-                <div className="flex items-center justify-between">
-                  <Text.Body3 className="text-green-300">
-                    Est. Fee (24h)
-                  </Text.Body3>
-                  <Text.Body3 className="text-green-400">
-                    $0.24{" "}
-                    {/* This would be calculated based on pool volume and fees */}
-                  </Text.Body3>
-                </div>
-
-                {/* Slippage Tolerance */}
-                <div className="flex items-center justify-between">
-                  <Text.Body3 className="text-green-300">
-                    Slippage Tolerance
-                  </Text.Body3>
-                  <Text.Body3 className="text-white">{slippage}%</Text.Body3>
-                </div>
-              </div>
-            )}
-        </Box>
-        <div className="hidden flex-col gap-1 md:flex">
-          <TokenTransactionSettingsButton
-            onChange={(slippage) => {
-              setSlippage(slippage);
-              if (form.state.values.tokenBAmount !== "0") {
-                const inputType =
-                  poolDetails?.tokenXMint === tokenBAddress
-                    ? "tokenX"
-                    : "tokenY";
-                debouncedCalculateTokenAmounts({
-                  inputAmount: form.state.values.tokenBAmount,
-                  inputType,
-                });
-              }
-            }}
-          />
-        </div>
-      </section>
-    </div>
->>>>>>> 76a9cbde
+
   );
 }