--- conflicted
+++ resolved
@@ -119,8 +119,8 @@
 
         console.log("🔄 Fetching fresh pool reserves before transaction...");
         const freshPoolData = await client.pools.getPoolReserves({
-          tokenXMint: currentPoolData!.tokenXMint,
-          tokenYMint: currentPoolData!.tokenYMint,
+          tokenXMint: currentPoolData.tokenXMint,
+          tokenYMint: currentPoolData.tokenYMint,
         });
 
         if (!freshPoolData || !freshPoolData.exists) {
@@ -154,12 +154,8 @@
 
         const requestPayload = buildRequestPayload({
           currentPoolData: poolDataForCalculation,
-<<<<<<< HEAD
-          effectivePublicKey: effectivePublicKey!,
-=======
           effectivePublicKey,
           orderContext,
->>>>>>> 573049f7
           tokenAMeta,
           tokenBMeta,
           trimmedTokenAAddress,
@@ -191,7 +187,7 @@
                 transactionHash: newTrackingId,
               });
             },
-            publicKey: effectivePublicKey!,
+            publicKey: effectivePublicKey,
             setLiquidityStep: () => {},
             signTransaction,
             tokenXMint: requestPayload.tokenMintX,
