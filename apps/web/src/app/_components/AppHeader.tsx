--- conflicted
+++ resolved
@@ -32,19 +32,6 @@
       >
         {tx("liquidity")}
       </Text>
-<<<<<<< HEAD
-
-=======
-      <Text
-        as={Link}
-        className={`inline-flex items-baseline justify-center leading-none no-underline ${pathname === "/create-pool" ? "text-green-100" : "text-green-300"}`}
-        data-testid="create-pool-link"
-        href="/create-pool"
-        variant="link"
-      >
-        {tx("createPool")}
-      </Text>
->>>>>>> 76a9cbde
       <Text
         as={Link}
         className="inline-flex items-baseline justify-center gap-2 text-green-300 leading-none no-underline"
